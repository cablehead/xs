use std::panic::Location;
use std::time::Duration;

use duct::cmd;
use tempfile::TempDir;

use tokio::io::{AsyncBufReadExt, BufReader};
use tokio::process::Child;
use tokio::sync::mpsc;
use tokio::time::timeout;

use assert_cmd::cargo::cargo_bin;

use xs::store::Frame;

#[tokio::test]
async fn test_integration() {
    let temp_dir = TempDir::new().expect("Failed to create temp dir");
    let store_path = temp_dir.path();

    let mut child = spawn_xs_supervisor(store_path).await;

    let sock_path = store_path.join("sock");
    let start = std::time::Instant::now();
    while !sock_path.exists() {
        if start.elapsed() > Duration::from_secs(5) {
            panic!("Timeout waiting for sock file");
        }
        tokio::time::sleep(Duration::from_millis(100)).await;
    }
    tokio::time::sleep(Duration::from_millis(500)).await;

    // Verify xs.start in default context
    let output = cmd!(cargo_bin("xs"), "cat", store_path).read().unwrap();
    let start_frame: Frame = serde_json::from_str(&output).unwrap();
    assert_eq!(start_frame.topic, "xs.start");

    // Try append to xs.start's id as the context (should fail)
    let result = cmd!(
        cargo_bin("xs"),
        "append",
        store_path,
        "note",
        "-c",
        start_frame.id.to_string()
    )
    .stdin_bytes(b"test")
    .run();
    assert!(result.is_err());

    // Register new context
    let context_output = cmd!(cargo_bin("xs"), "append", store_path, "xs.context")
        .read()
        .unwrap();
    let context_frame: Frame = serde_json::from_str(&context_output).unwrap();
    let context_id = context_frame.id.to_string();

    tokio::time::sleep(Duration::from_millis(500)).await;

    // Start followers
    let mut default_rx = spawn_follower(store_path.to_path_buf(), None).await;
    let mut new_rx = spawn_follower(store_path.to_path_buf(), Some(context_id.clone())).await;

    tokio::time::sleep(Duration::from_millis(500)).await;

    // Verify default stream so far
    assert_frame_received!(&mut default_rx, Some("xs.start"));
    assert_frame_received!(&mut default_rx, Some("xs.context"));
    assert_frame_received!(&mut default_rx, Some("xs.threshold"));
    assert_frame_received!(&mut default_rx, None);

    // nothing in our custom partition yet
    assert_frame_received!(&mut new_rx, Some("xs.threshold"));
    assert_frame_received!(&mut new_rx, None);

    // Write to default context
    cmd!(cargo_bin("xs"), "append", store_path, "note")
        .stdin_bytes(b"default note")
        .run()
        .unwrap();

    // Verify received in default only
    assert_frame_received!(&mut default_rx, Some("note"));
    assert_frame_received!(&mut new_rx, None);

    // Write to new context
    cmd!(
        cargo_bin("xs"),
        "append",
        store_path,
        "note",
        "-c",
        &context_id
    )
    .stdin_bytes(b"context note")
    .run()
    .unwrap();

    // Verify received in new context only
    assert_frame_received!(&mut default_rx, None);
    assert_frame_received!(&mut new_rx, Some("note"));

    // Verify separate .cat results
    let default_notes = cmd!(cargo_bin("xs"), "cat", store_path).read().unwrap();
    let frames: Vec<Frame> = default_notes
        .lines()
        .map(|l| serde_json::from_str(l).unwrap())
        .collect();
    assert!(frames
        .iter()
        .all(|f| f.context_id.to_string() == "0000000000000000000000000"));

    let context_notes = cmd!(cargo_bin("xs"), "cat", store_path, "-c", &context_id)
        .read()
        .unwrap();
    let frames: Vec<Frame> = context_notes
        .lines()
        .map(|l| serde_json::from_str(l).unwrap())
        .collect();
    assert!(frames
        .iter()
        .all(|f| f.context_id.to_string() == context_id));

    // xs cat --all
    let all_notes = cmd!(cargo_bin("xs"), "cat", store_path, "--all")
        .read()
        .unwrap();
    let mut frames = all_notes
        .lines()
        .map(|l| serde_json::from_str::<Frame>(l).unwrap());

    let frame = frames.next().unwrap();
    assert_eq!(frame.topic, "xs.start");
    assert_eq!(frame.context_id.to_string(), "0000000000000000000000000");

    let frame = frames.next().unwrap();
    assert_eq!(frame.topic, "xs.context");
    assert_eq!(frame.context_id.to_string(), "0000000000000000000000000");

    let frame = frames.next().unwrap();
    assert_eq!(frame.topic, "note");
    assert_eq!(frame.context_id.to_string(), "0000000000000000000000000");

    let frame = frames.next().unwrap();
    assert_eq!(frame.topic, "note");
    assert_eq!(frame.context_id.to_string(), context_id);

    // assert unicode support
    let unicode_output = cmd!(
        cargo_bin("xs"),
        "append",
        store_path,
        "unicode",
        "--meta",
        r#"{"name": "Información"}"#
    )
    .stdin_bytes("contenido en español".as_bytes())
    .read()
    .unwrap();

    let unicode_frame: Frame = serde_json::from_str(&unicode_output).unwrap();

    // Verify it can be retrieved correctly
    let retrieved = cmd!(
        cargo_bin("xs"),
        "get",
        store_path,
        &unicode_frame.id.to_string()
    )
    .read()
    .unwrap();
    let retrieved_frame: Frame = serde_json::from_str(&retrieved).unwrap();

    assert_eq!(retrieved_frame.topic, "unicode");
    assert_eq!(
        retrieved_frame.meta.unwrap().get("name").unwrap(),
        "Información"
    );

    // Clean up
    child.kill().await.unwrap();
}

#[tokio::test]
async fn test_exec_integration() {
    let temp_dir = TempDir::new().expect("Failed to create temp dir");
    let store_path = temp_dir.path();

    let mut child = spawn_xs_supervisor(store_path).await;

    let sock_path = store_path.join("sock");
    let start = std::time::Instant::now();
    while !sock_path.exists() {
        if start.elapsed() > Duration::from_secs(5) {
            panic!("Timeout waiting for sock file");
        }
        tokio::time::sleep(Duration::from_millis(100)).await;
    }
    tokio::time::sleep(Duration::from_millis(500)).await;

    // Test simple string expression
    let output = cmd!(cargo_bin("xs"), "exec", store_path, "\"hello world\"")
        .read()
        .unwrap();
    assert_eq!(output.trim(), "hello world");

    // Test simple math expression
    let output = cmd!(cargo_bin("xs"), "exec", store_path, "2 + 3")
        .read()
        .unwrap();
    assert_eq!(output.trim(), "5");

    // Test JSON output for structured data
    let output = cmd!(
        cargo_bin("xs"),
        "exec",
        store_path,
        "{name: \"test\", value: 42}"
    )
    .read()
    .unwrap();
    let parsed: serde_json::Value = serde_json::from_str(&output).unwrap();
    assert_eq!(parsed["name"], "test");
    assert_eq!(parsed["value"], 42);

    // Test script from stdin
    let output = cmd!(cargo_bin("xs"), "exec", store_path, "-")
        .stdin_bytes(b"\"from stdin\"")
        .read()
        .unwrap();
    assert_eq!(output.trim(), "from stdin");

    // Test store helper commands - append a note and read it back
    cmd!(
        cargo_bin("xs"),
        "exec",
        store_path,
        r#""test note" | .append note"#
    )
    .run()
    .unwrap();

    let output = cmd!(
        cargo_bin("xs"),
        "exec",
        store_path,
        ".head note | get hash | .cas $in"
    )
    .read()
    .unwrap();
    assert_eq!(output.trim(), "test note");

    // Test error handling with invalid script (external command failure)
    let result = cmd!(cargo_bin("xs"), "exec", store_path, "hello world").run();
    assert!(
        result.is_err(),
        "Expected command to fail with invalid script"
    );

    // Test that we get a meaningful error message (not a hard-coded one)
    let output = cmd!(cargo_bin("xs"), "exec", store_path, "hello world")
        .stderr_capture()
        .unchecked()
        .run()
        .unwrap();

    assert!(!output.status.success());
    let stderr_msg = String::from_utf8_lossy(&output.stderr);
    assert!(
        stderr_msg.contains("Script execution failed") && !stderr_msg.trim().is_empty(),
        "Expected meaningful error message from nushell, got: '{}'",
        stderr_msg
    );

    // Test error handling with syntax error
    let result = cmd!(cargo_bin("xs"), "exec", store_path, "{ invalid syntax").run();
    assert!(
        result.is_err(),
        "Expected command to fail with syntax error"
    );

    // Clean up
    child.kill().await.unwrap();
}

#[tokio::test]
async fn test_exec_streaming_behavior() {
    let temp_dir = TempDir::new().expect("Failed to create temp dir");
    let store_path = temp_dir.path();

    let _child = spawn_xs_supervisor(store_path).await;

    let sock_path = store_path.join("sock");
    let start = std::time::Instant::now();
    while !sock_path.exists() {
        if start.elapsed() > Duration::from_secs(5) {
            panic!("Timeout waiting for sock file");
        }
        tokio::time::sleep(Duration::from_millis(100)).await;
    }
    tokio::time::sleep(Duration::from_millis(500)).await;

    // Pipeline that outputs "immediate" right away, then "end" after 1 second
    let script =
        r#"["immediate", "end"] | enumerate | each {|x| sleep ($x.index * 1000ms); $x.item}"#;

    // Use tokio::process directly to capture streaming behavior
    let start = std::time::Instant::now();
    let mut child = tokio::process::Command::new(cargo_bin("xs"))
        .arg("exec")
        .arg(store_path)
        .arg(script)
        .stdout(std::process::Stdio::piped())
        .spawn()
        .unwrap();

    let stdout = child.stdout.take().unwrap();
    let mut reader = tokio::io::BufReader::new(stdout);
    let mut line = String::new();

    // Try to read first line within 500ms
    let first_line_result =
        tokio::time::timeout(Duration::from_millis(500), reader.read_line(&mut line)).await;

    match first_line_result {
        Ok(Ok(_)) => {
            let duration = start.elapsed();
            println!("Got first line in {:?}: {}", duration, line.trim());
            // Should get first output quickly with proper streaming
            assert!(
                duration < Duration::from_millis(500),
                "Should get first output via streaming (took {:?})",
                duration
            );
        }
        Ok(Err(e)) => panic!("IO error reading first line: {}", e),
        Err(_) => panic!("Timeout waiting for first line - streaming not working"),
    }

    // Clean up
    let _ = child.kill().await;

    // Clean up
    child.kill().await.unwrap();
}

#[tokio::test]
async fn test_exec_bytestream_behavior() {
    let temp_dir = TempDir::new().expect("Failed to create temp dir");
    let store_path = temp_dir.path();

    let _child = spawn_xs_supervisor(store_path).await;

    let sock_path = store_path.join("sock");
    let start = std::time::Instant::now();
    while !sock_path.exists() {
        if start.elapsed() > Duration::from_secs(5) {
            panic!("Timeout waiting for sock file");
        }
        tokio::time::sleep(Duration::from_millis(100)).await;
    }
    tokio::time::sleep(Duration::from_millis(500)).await;

    // Test ByteStream - reading from /dev/urandom should produce binary stream
    let script = "open /dev/urandom | first 10";

    let output = cmd!(cargo_bin("xs"), "exec", store_path, script)
        .stdout_capture()
        .run()
        .unwrap();

    // Should have exactly 10 bytes
    assert_eq!(output.stdout.len(), 10);

    // Test that binary data is preserved (not JSON encoded)
    let output_str = String::from_utf8_lossy(&output.stdout);
    assert!(!output_str.starts_with('[')); // Not a JSON array
    assert!(!output_str.starts_with('"')); // Not a JSON string
    assert!(!output_str.starts_with('{')); // Not a JSON object
}

#[tokio::test]
<<<<<<< HEAD
async fn test_iroh_networking() {
    let temp_dir = TempDir::new().expect("Failed to create temp dir");
    let store_path = temp_dir.path();

    // Start xs server with iroh exposure
    let mut server_child = spawn_xs_server_with_iroh(store_path).await;

    // Wait for server to start and socket to be created
    let sock_path = store_path.join("sock");
    let start = std::time::Instant::now();
    while !sock_path.exists() {
        if start.elapsed() > Duration::from_secs(10) {
=======
async fn test_exec_ls_outputs_plain_json() {
    let temp_dir = TempDir::new().expect("Failed to create temp dir");
    let store_path = temp_dir.path();

    let mut child = spawn_xs_supervisor(store_path).await;

    let sock_path = store_path.join("sock");
    let start = std::time::Instant::now();
    while !sock_path.exists() {
        if start.elapsed() > Duration::from_secs(5) {
>>>>>>> c8b5eee9
            panic!("Timeout waiting for sock file");
        }
        tokio::time::sleep(Duration::from_millis(100)).await;
    }
<<<<<<< HEAD
    tokio::time::sleep(Duration::from_millis(1000)).await;

    // Extract iroh ticket from xs.start frame
    let output = cmd!(cargo_bin("xs"), "cat", store_path).read().unwrap();
    let start_frame: Frame = serde_json::from_str(&output).unwrap();
    assert_eq!(start_frame.topic, "xs.start");

    let expose_meta = start_frame.meta.expect("Expected expose metadata");
    let expose_url = expose_meta
        .get("expose")
        .expect("Expected expose field")
        .as_str()
        .expect("Expected string expose value");

    assert!(
        expose_url.starts_with("iroh://"),
        "Expected iroh:// URL, got: {}",
        expose_url
    );

    // Test client connection via iroh ticket
    let result = cmd!(cargo_bin("xs"), "append", expose_url, "test-topic")
        .stdin_bytes(b"hello via iroh")
        .run();

    // The connection may timeout but shouldn't fail with "not implemented" anymore
    if let Err(e) = &result {
        let error_msg = format!("{:?}", e);
        assert!(
            !error_msg.contains("not yet implemented") && !error_msg.contains("Unsupported"),
            "Should not get 'not implemented' error anymore, got: {}",
            error_msg
        );
        // Expect timeout/connection errors while we work on the implementation
        println!("Expected connection error during development: {:?}", e);
    } else {
        // If it succeeds, that's great!
        println!("Iroh connection succeeded!");
    }

    // Clean up
    server_child.kill().await.unwrap();
}

async fn spawn_xs_server_with_iroh(store_path: &std::path::Path) -> Child {
    let mut child = tokio::process::Command::new(cargo_bin("xs"))
        .arg("serve")
        .arg(store_path)
        .arg("--expose")
        .arg("iroh://")
        .stdout(std::process::Stdio::piped())
        .stderr(std::process::Stdio::piped())
        .spawn()
        .expect("Failed to start xs server with iroh");

    let stdout = child.stdout.take().unwrap();
    let stderr = child.stderr.take().unwrap();

    let mut stdout_reader = BufReader::new(stdout).lines();
    let mut stderr_reader = BufReader::new(stderr).lines();

    // Spawn tasks to continuously read and print stdout/stderr
    tokio::spawn(async move {
        while let Ok(Some(line)) = stdout_reader.next_line().await {
            eprintln!("[XS-IROH STDOUT] {}", line);
        }
    });

    tokio::spawn(async move {
        while let Ok(Some(line)) = stderr_reader.next_line().await {
            eprintln!("[XS-IROH STDERR] {}", line);
        }
    });

    child
=======
    tokio::time::sleep(Duration::from_millis(500)).await;

    let output = cmd!(cargo_bin("xs"), "exec", store_path, "ls Cargo.toml")
        .read()
        .unwrap();

    let line = output.lines().next().expect("expected ls output");
    let record: serde_json::Value = serde_json::from_str(line).unwrap();
    let obj = record.as_object().expect("record should be object");

    assert_eq!(obj.get("name").unwrap(), "Cargo.toml");
    assert!(obj.get("size").unwrap().is_number());
    assert!(obj.get("modified").unwrap().is_string());
    assert!(!obj.contains_key("Record"));
    assert!(!obj.contains_key("Span"));

    child.kill().await.unwrap();
>>>>>>> c8b5eee9
}

async fn spawn_xs_supervisor(store_path: &std::path::Path) -> Child {
    let mut child = tokio::process::Command::new(cargo_bin("xs"))
        .arg("serve")
        .arg(store_path)
        .stdout(std::process::Stdio::piped()) // Capture stdout
        .stderr(std::process::Stdio::piped()) // Capture stderr
        .spawn()
        .expect("Failed to start CLI binary");

    let stdout = child.stdout.take().unwrap();
    let stderr = child.stderr.take().unwrap();

    let mut stdout_reader = BufReader::new(stdout).lines();
    let mut stderr_reader = BufReader::new(stderr).lines();

    // Spawn tasks to continuously read and print stdout/stderr
    tokio::spawn(async move {
        while let Ok(Some(line)) = stdout_reader.next_line().await {
            eprintln!("[XS STDOUT] {}", line);
        }
    });

    tokio::spawn(async move {
        while let Ok(Some(line)) = stderr_reader.next_line().await {
            eprintln!("[XS STDERR] {}", line);
        }
    });

    child
}

async fn spawn_follower(
    store_path: std::path::PathBuf, // Take owned PathBuf
    context: Option<String>,
) -> mpsc::Receiver<Frame> {
    let (tx, rx) = mpsc::channel(10);

    tokio::spawn(async move {
        let mut cmd = tokio::process::Command::new(cargo_bin("xs"));
        cmd.arg("cat").arg(&store_path).arg("-f");

        if let Some(ctx) = context {
            cmd.arg("-c").arg(ctx);
        }

        let mut child = cmd
            .stdout(std::process::Stdio::piped())
            .stderr(std::process::Stdio::piped())
            .spawn()
            .unwrap();

        let stdout = child.stdout.take().unwrap();
        let stderr = child.stderr.take().unwrap();

        tokio::spawn(async move {
            let mut stderr_reader = BufReader::new(stderr).lines();
            while let Ok(Some(line)) = stderr_reader.next_line().await {
                eprintln!("[XS STDERR] {}", line);
            }
        });

        let reader = tokio::io::BufReader::new(stdout);
        let mut lines = reader.lines();
        while let Ok(Some(line)) = lines.next_line().await {
            let frame: Frame = serde_json::from_str(&line).unwrap();
            if tx.send(frame).await.is_err() {
                break;
            }
        }
    });

    rx
}

/// Wrapper to capture caller location for better error reporting
pub async fn assert_frame_received_sync<'a>(
    rx: &'a mut mpsc::Receiver<Frame>,
    expected_topic: Option<&'a str>,
    caller_location: &'static Location<'static>,
) {
    let timeout_duration = if expected_topic.is_some() {
        Duration::from_secs(1) // Wait longer if we expect a frame
    } else {
        Duration::from_millis(100) // Short wait if we expect no frame
    };

    if let Some(expected) = expected_topic {
        let frame = timeout(timeout_duration, rx.recv())
            .await
            .unwrap_or_else(|_| {
                panic!(
                    "Timed out waiting for frame at {}:{}",
                    caller_location.file(),
                    caller_location.line()
                )
            })
            .unwrap_or_else(|| {
                panic!(
                    "Receiver closed unexpectedly at {}:{}",
                    caller_location.file(),
                    caller_location.line()
                )
            });

        assert_eq!(
            frame.topic,
            expected,
            "Unexpected frame topic at {}:{}\nExpected: {}\nReceived: {}",
            caller_location.file(),
            caller_location.line(),
            expected,
            frame.topic
        );
    } else if let Ok(Some(frame)) = timeout(timeout_duration, rx.recv()).await {
        panic!(
            "Expected no frame but received one at {}:{}\nReceived topic: {}",
            caller_location.file(),
            caller_location.line(),
            frame.topic
        );
    }
}

/// Helper macro to capture location at the call site
#[macro_export]
macro_rules! assert_frame_received {
    ($rx:expr, Some($topic:expr)) => {
        $crate::assert_frame_received_sync($rx, Some($topic), std::panic::Location::caller()).await;
    };
    ($rx:expr, None) => {
        $crate::assert_frame_received_sync($rx, None, std::panic::Location::caller()).await;
    };
}<|MERGE_RESOLUTION|>--- conflicted
+++ resolved
@@ -380,7 +380,6 @@
 }
 
 #[tokio::test]
-<<<<<<< HEAD
 async fn test_iroh_networking() {
     let temp_dir = TempDir::new().expect("Failed to create temp dir");
     let store_path = temp_dir.path();
@@ -393,23 +392,10 @@
     let start = std::time::Instant::now();
     while !sock_path.exists() {
         if start.elapsed() > Duration::from_secs(10) {
-=======
-async fn test_exec_ls_outputs_plain_json() {
-    let temp_dir = TempDir::new().expect("Failed to create temp dir");
-    let store_path = temp_dir.path();
-
-    let mut child = spawn_xs_supervisor(store_path).await;
-
-    let sock_path = store_path.join("sock");
-    let start = std::time::Instant::now();
-    while !sock_path.exists() {
-        if start.elapsed() > Duration::from_secs(5) {
->>>>>>> c8b5eee9
             panic!("Timeout waiting for sock file");
         }
         tokio::time::sleep(Duration::from_millis(100)).await;
     }
-<<<<<<< HEAD
     tokio::time::sleep(Duration::from_millis(1000)).await;
 
     // Extract iroh ticket from xs.start frame
@@ -454,6 +440,40 @@
     server_child.kill().await.unwrap();
 }
 
+#[tokio::test]
+async fn test_exec_ls_outputs_plain_json() {
+    let temp_dir = TempDir::new().expect("Failed to create temp dir");
+    let store_path = temp_dir.path();
+
+    let mut child = spawn_xs_supervisor(store_path).await;
+
+    let sock_path = store_path.join("sock");
+    let start = std::time::Instant::now();
+    while !sock_path.exists() {
+        if start.elapsed() > Duration::from_secs(5) {
+            panic!("Timeout waiting for sock file");
+        }
+        tokio::time::sleep(Duration::from_millis(100)).await;
+    }
+    tokio::time::sleep(Duration::from_millis(500)).await;
+
+    let output = cmd!(cargo_bin("xs"), "exec", store_path, "ls Cargo.toml")
+        .read()
+        .unwrap();
+
+    let line = output.lines().next().expect("expected ls output");
+    let record: serde_json::Value = serde_json::from_str(line).unwrap();
+    let obj = record.as_object().expect("record should be object");
+
+    assert_eq!(obj.get("name").unwrap(), "Cargo.toml");
+    assert!(obj.get("size").unwrap().is_number());
+    assert!(obj.get("modified").unwrap().is_string());
+    assert!(!obj.contains_key("Record"));
+    assert!(!obj.contains_key("Span"));
+
+    child.kill().await.unwrap();
+}
+
 async fn spawn_xs_server_with_iroh(store_path: &std::path::Path) -> Child {
     let mut child = tokio::process::Command::new(cargo_bin("xs"))
         .arg("serve")
@@ -485,25 +505,6 @@
     });
 
     child
-=======
-    tokio::time::sleep(Duration::from_millis(500)).await;
-
-    let output = cmd!(cargo_bin("xs"), "exec", store_path, "ls Cargo.toml")
-        .read()
-        .unwrap();
-
-    let line = output.lines().next().expect("expected ls output");
-    let record: serde_json::Value = serde_json::from_str(line).unwrap();
-    let obj = record.as_object().expect("record should be object");
-
-    assert_eq!(obj.get("name").unwrap(), "Cargo.toml");
-    assert!(obj.get("size").unwrap().is_number());
-    assert!(obj.get("modified").unwrap().is_string());
-    assert!(!obj.contains_key("Record"));
-    assert!(!obj.contains_key("Span"));
-
-    child.kill().await.unwrap();
->>>>>>> c8b5eee9
 }
 
 async fn spawn_xs_supervisor(store_path: &std::path::Path) -> Child {
